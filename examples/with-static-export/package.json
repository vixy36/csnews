--- conflicted
+++ resolved
@@ -3,17 +3,10 @@
   "main": "server.js",
   "dependencies": {
     "express": "^4.15.3",
-<<<<<<< HEAD
     "isomorphic-unfetch": "^2.0.0",
-    "next": "beta",
-    "react": "^15.5.4",
-    "react-dom": "^15.5.4",
-=======
-    "isomorphic-fetch": "^2.2.1",
     "next": "latest",
     "react": "^16.0.0",
     "react-dom": "^16.0.0",
->>>>>>> 8bb31f09
     "serve": "^5.2.2"
   },
   "scripts": {
