const { relative, basename, resolve, join, dirname } = require('path')
// eslint-disable-next-line import/no-extraneous-dependencies
const glob = require('glob')
// eslint-disable-next-line import/no-extraneous-dependencies
const fs = require('fs-extra')
// eslint-disable-next-line import/no-extraneous-dependencies
const resolveFrom = require('resolve-from')

export async function next__polyfill_nomodule(task, opts) {
  await task
    .source(relative(__dirname, require.resolve('@next/polyfill-nomodule')))
    .target('dist/build/polyfills')
}

export async function next__polyfill_module(task, opts) {
  await task
    .source(relative(__dirname, require.resolve('@next/polyfill-module')))
    .target('dist/build/polyfills')
}

export async function browser_polyfills(task, opts) {
  await task.parallel(
    ['next__polyfill_nomodule', 'next__polyfill_module'],
    opts
  )
}

// eslint-disable-next-line camelcase
export async function copy_regenerator_runtime(task, opts) {
  await task
    .source(join(dirname(require.resolve('regenerator-runtime')), '**/*'))
    .target('src/compiled/regenerator-runtime')
}

// eslint-disable-next-line camelcase
export async function copy_styled_jsx_assets(task, opts) {
  // we copy the styled-jsx types so that we can reference them
  // in the next-env.d.ts file so it doesn't matter if the styled-jsx
  // package is hoisted out of Next.js' node_modules or not
  const styledJsxPath = dirname(require.resolve('styled-jsx/package.json'))
  const typeFiles = glob.sync('*.d.ts', { cwd: styledJsxPath })
  const outputDir = join(__dirname, 'dist/styled-jsx')
  // Separate type files into different folders to avoid conflicts between
  // dev dep `styled-jsx` and `next/dist/styled-jsx` for duplicated declare modules
  const typesDir = join(outputDir, 'types')
  await fs.ensureDir(typesDir)

  for (const file of typeFiles) {
    const content = await fs.readFile(join(styledJsxPath, file), 'utf8')
    await fs.writeFile(join(typesDir, file), content)
  }
}

const externals = {
  // don't bundle caniuse-lite data so users can
  // update it manually
  'caniuse-lite': 'caniuse-lite',
  '/caniuse-lite(/.*)/': 'caniuse-lite$1',

  'node-fetch': 'node-fetch',
  postcss: 'postcss',
  // Ensure latest version is used
  'postcss-safe-parser': 'next/dist/compiled/postcss-safe-parser',

  // sass-loader
  // (also responsible for these dependencies in package.json)
  'node-sass': 'node-sass',
  sass: 'sass',
  fibers: 'fibers',

  chokidar: 'chokidar',
  'jest-worker': 'jest-worker',

  'terser-webpack-plugin':
    'next/dist/build/webpack/plugins/terser-webpack-plugin',

  // TODO: Add @swc/helpers to externals once @vercel/ncc switch to swc-loader

  undici: 'undici',
}
// eslint-disable-next-line camelcase
externals['node-html-parser'] = 'next/dist/compiled/node-html-parser'
export async function ncc_node_html_parser(task, opts) {
  await task
    .source(relative(__dirname, require.resolve('node-html-parser')))
    .ncc({ packageName: 'node-html-parser', externals, target: 'es5' })
    .target('src/compiled/node-html-parser')
}

<<<<<<< HEAD
=======
export async function capsize_metrics() {
  const {
    entireMetricsCollection,
    // eslint-disable-next-line import/no-extraneous-dependencies
  } = require('@capsizecss/metrics/entireMetricsCollection')
  const outputPathDist = join(
    __dirname,
    'dist/server/capsize-font-metrics.json'
  )

  await fs.outputJson(outputPathDist, entireMetricsCollection, { spaces: 2 })
}

export async function ncc_next_server(task, opts) {
  await task
    .source(
      opts.src ||
        relative(__dirname, require.resolve('next/dist/server/next-server'))
    )
    .ncc({
      bundleName: 'next-server',
      // minify: false,
      externals: {
        ...externals,

        '/(.*)route-resolver/': '$1route-resolver',

        sharp: 'sharp',
        react: 'react',
        'react-dom': 'react-dom',

        'next/dist/compiled/compression': 'next/dist/compiled/compression',

        critters: 'critters',

        'next/dist/compiled/jest-worker': 'next/dist/compiled/jest-worker',

        'next/dist/compiled/react': 'next/dist/compiled/react',
        '/next/dist/compiled/react(/.+)/': 'next/dist/compiled/react$1',
        'next/dist/compiled/react-dom': 'next/dist/compiled/react-dom',
        '/next/dist/compiled/react-dom(/.+)/': 'next/dist/compiled/react-dom$1',

        // react contexts must be external
        '/(.*)server-inserted-html/':
          'next/dist/shared/lib/server-inserted-html.js',

        '/(.+/)router-context/': 'next/dist/shared/lib/router-context.js',

        '/(.*)loadable-context/': 'next/dist/shared/lib/loadable-context.js',

        '/(.*)image-config-context/':
          'next/dist/shared/lib/image-config-context.js',

        '/(.*)head-manager-context/':
          'next/dist/shared/lib/head-manager-context.js',

        '/(.*)app-router-context/':
          'next/dist/shared/lib/app-router-context.js',

        '/(.*)amp-context/': 'next/dist/shared/lib/amp-context.js',

        '/(.*)hooks-client-context/':
          'next/dist/shared/lib/hooks-client-context.js',

        '/(.*)html-context/': 'next/dist/shared/lib/html-context.js',

        // 'next/dist/compiled/undici': 'next/dist/compiled/undici',
        // 'next/dist/compiled/node-fetch': 'next/dist/compiled/node-fetch',

        // '/(.*)google-font-metrics.json/': '$1google-font-metrics.json',
        '/(.*)next-config-validate.js/': '$1/next-config-validate.js',

        '/(.*)server/web(.*)/': '$1server/web$2',
        './web/sandbox': './web/sandbox',
        'next/dist/compiled/edge-runtime': 'next/dist/compiled/edge-runtime',
        '(.*)@edge-runtime/primitives': '$1@edge-runtime/primitives',

        '/(.*)compiled/webpack(/.*)/': '$1webpack$2',
        './image-optimizer': './image-optimizer',
        '/(.*)@ampproject/toolbox-optimizer/':
          '$1@ampproject/toolbox-optimizer',
      },
    })
    .target('dist/compiled/next-server')
}

>>>>>>> 257872e4
// eslint-disable-next-line camelcase
externals['@babel/runtime'] = 'next/dist/compiled/@babel/runtime'
export async function copy_babel_runtime(task, opts) {
  const runtimeDir = dirname(require.resolve('@babel/runtime/package.json'))
  const outputDir = join(__dirname, 'src/compiled/@babel/runtime')
  const runtimeFiles = glob.sync('**/*', {
    cwd: runtimeDir,
    ignore: ['node_modules/**/*'],
  })

  for (const file of runtimeFiles) {
    const inputPath = join(runtimeDir, file)
    const outputPath = join(outputDir, file)

    if (!fs.statSync(inputPath).isFile()) {
      continue
    }
    let contents = fs.readFileSync(inputPath, 'utf8')

    if (inputPath.endsWith('.js')) {
      contents = contents
        .replace(
          'regenerator-runtime',
          'next/dist/compiled/regenerator-runtime'
        )
        .replace('@babel/runtime', 'next/dist/compiled/@babel/runtime')
    }

    if (inputPath.endsWith('package.json')) {
      contents = JSON.stringify({
        ...JSON.parse(contents),
        dependencies: {},
      })
    }

    fs.mkdirSync(dirname(outputPath), { recursive: true })
    fs.writeFileSync(outputPath, contents)
  }
}

// eslint-disable-next-line camelcase
externals['node-fetch'] = 'next/dist/compiled/node-fetch'
export async function ncc_node_fetch(task, opts) {
  await task
    .source(relative(__dirname, require.resolve('node-fetch')))
    .ncc({ packageName: 'node-fetch', externals })
    .target('src/compiled/node-fetch')
}

externals['anser'] = 'next/dist/compiled/anser'
export async function ncc_node_anser(task, opts) {
  await task
    .source(relative(__dirname, require.resolve('anser')))
    .ncc({ packageName: 'anser', externals })
    .target('src/compiled/anser')
}

externals['stacktrace-parser'] = 'next/dist/compiled/stacktrace-parser'
export async function ncc_node_stacktrace_parser(task, opts) {
  await task
    .source(relative(__dirname, require.resolve('stacktrace-parser')))
    .ncc({ packageName: 'stacktrace-parser', externals })
    .target('src/compiled/stacktrace-parser')
}

externals['data-uri-to-buffer'] = 'next/dist/compiled/data-uri-to-buffer'
export async function ncc_node_data_uri_to_buffer(task, opts) {
  await task
    .source(relative(__dirname, require.resolve('data-uri-to-buffer')))
    .ncc({ packageName: 'data-uri-to-buffer', externals })
    .target('src/compiled/data-uri-to-buffer')
}

externals['css.escape'] = 'next/dist/compiled/css.escape'
export async function ncc_node_cssescape(task, opts) {
  await task
    .source(relative(__dirname, require.resolve('css.escape')))
    .ncc({ packageName: 'css.escape', externals })
    .target('src/compiled/css.escape')
}

externals['shell-quote'] = 'next/dist/compiled/shell-quote'
export async function ncc_node_shell_quote(task, opts) {
  await task
    .source(relative(__dirname, require.resolve('shell-quote')))
    .ncc({ packageName: 'shell-quote', externals })
    .target('src/compiled/shell-quote')
}

externals['platform'] = 'next/dist/compiled/platform'
export async function ncc_node_platform(task, opts) {
  await task
    .source(relative(__dirname, require.resolve('platform')))
    .ncc({ packageName: 'platform', externals })
    .target('src/compiled/platform')

  const clientFile = join(__dirname, 'src/compiled/platform/platform.js')
  const content = fs.readFileSync(clientFile, 'utf8')
  // remove AMD define branch as this forces the module to not
  // be treated as commonjs
  fs.writeFileSync(
    clientFile,
    content.replace(
      new RegExp(
        'if(typeof define=="function"&&typeof define.amd=="object"&&define.amd){r.platform=d;define((function(){return d}))}else '.replace(
          /[|\\{}()[\]^$+*?.-]/g,
          '\\$&'
        ),
        'g'
      ),
      ''
    )
  )
}

externals['undici'] = 'next/dist/compiled/undici'
export async function ncc_undici(task, opts) {
  await task
    .source(relative(__dirname, require.resolve('undici')))
    .ncc({ packageName: 'undici', externals })
    .target('src/compiled/undici')
}

// eslint-disable-next-line camelcase
export async function compile_config_schema(task, opts) {
  const { configSchema } = require('./dist/server/config-schema')
  // eslint-disable-next-line
  const Ajv = require('ajv')
  // eslint-disable-next-line
  const standaloneCode = require('ajv/dist/standalone').default
  // eslint-disable-next-line
  const ajv = new Ajv({
    code: { source: true },
    allErrors: true,
    verbose: true,
  })

  // errorMessage keyword will be consumed by @segment/ajv-human-errors to provide a custom error message
  ajv.addKeyword('errorMessage')

  ajv.addKeyword({
    keyword: 'isFunction',
    schemaType: 'boolean',
    compile() {
      return (data) => data == null || data instanceof Function
    },
    code(ctx) {
      const { data } = ctx
      ctx.fail(Ajv._`!(${data} == null || ${data} instanceof Function)`)
    },
    metaSchema: {
      anyOf: [{ type: 'boolean' }],
    },
  })

  const compiled = ajv.compile(configSchema)
  const validateCode = standaloneCode(ajv, compiled)
  const preNccFilename = join(__dirname, 'dist', 'next-config-validate.js')
  await fs.writeFile(preNccFilename, validateCode)
  await task
    .source('./dist/next-config-validate.js')
    .ncc({})
    .target('dist/next-config-validate')

  await fs.unlink(preNccFilename)
  await fs.rename(
    join(__dirname, 'dist/next-config-validate/next-config-validate.js'),
    join(__dirname, 'dist/next-config-validate.js')
  )
  await fs.rmdir(join(__dirname, 'dist/next-config-validate'))
}

// eslint-disable-next-line camelcase
externals['zod'] = 'next/dist/compiled/zod'
export async function ncc_zod(task, opts) {
  await task
    .source(relative(__dirname, require.resolve('zod')))
    .ncc({ packageName: 'zod', externals })
    .target('src/compiled/zod')
}

// eslint-disable-next-line camelcase
externals['acorn'] = 'next/dist/compiled/acorn'
export async function ncc_acorn(task, opts) {
  await task
    .source(relative(__dirname, require.resolve('acorn')))
    .ncc({ packageName: 'acorn', externals })
    .target('src/compiled/acorn')
}

// eslint-disable-next-line camelcase
externals['@edge-runtime/cookies'] = 'next/dist/compiled/@edge-runtime/cookies'

export async function ncc_edge_runtime_cookies() {
  // `@edge-runtime/cookies` is precompiled and pre-bundled
  // so we vendor the package as it is.
  const dest = 'src/compiled/@edge-runtime/cookies'
  const pkg = await fs.readJson(
    require.resolve('@edge-runtime/cookies/package.json')
  )
  await fs.remove(dest)

  await fs.outputJson(join(dest, 'package.json'), {
    name: '@edge-runtime/cookies',
    version: pkg.version,
    main: './index.js',
    license: pkg.license,
  })

  await fs.copy(
    require.resolve('@edge-runtime/cookies/dist/index.js'),
    join(dest, 'index.js')
  )
  await fs.copy(
    require.resolve('@edge-runtime/cookies/dist/index.d.ts'),
    join(dest, 'index.d.ts')
  )
}

// eslint-disable-next-line camelcase
externals['@edge-runtime/primitives'] =
  'next/dist/compiled/@edge-runtime/primitives'

export async function ncc_edge_runtime_primitives() {
  // `@edge-runtime/primitives` is precompiled and pre-bundled
  // so we vendor the package as it is.
  const dest = 'src/compiled/@edge-runtime/primitives'
  const pkg = await fs.readJson(
    require.resolve('@edge-runtime/primitives/package.json')
  )
  await fs.remove(dest)

  for (const file of pkg.files) {
    if (['dist', 'types'].includes(file)) {
      continue
    }

    externals[
      `@edge-runtime/primitives/${file}`
    ] = `next/dist/compiled/@edge-runtime/primitives/${file}`
    const dest2 = `src/compiled/@edge-runtime/primitives/${file}`
    await fs.outputJson(join(dest2, 'package.json'), {
      main: `../${file}.js`,
      types: `../${file}.d.ts`,
    })

    await fs.copy(
      require.resolve(`@edge-runtime/primitives/${file}`),
      join(dest, `${file}.js`)
    )
    await fs.copy(
      require.resolve(`@edge-runtime/primitives/types/${file}.d.ts`),
      join(dest, `${file}.d.ts`)
    )
  }

  await fs.outputJson(join(dest, 'package.json'), {
    name: '@edge-runtime/primitives',
    version: pkg.version,
    main: './index.js',
    license: pkg.license,
  })
  await fs.copy(
    require.resolve('@edge-runtime/primitives'),
    join(dest, 'index.js')
  )
}

// eslint-disable-next-line camelcase
externals['edge-runtime'] = 'next/dist/compiled/edge-runtime'
export async function ncc_edge_runtime(task, opts) {
  const vmPath = resolveFrom(
    dirname(require.resolve('edge-runtime')),
    '@edge-runtime/vm/dist/edge-vm'
  )

  const content = await fs.readFile(vmPath, 'utf8')

  // ensure ncc doesn't attempt to bundle dynamic requires
  // so that they work at runtime correctly
  await fs.writeFile(
    vmPath,
    content.replace(
      /require\.resolve\('@edge-runtime\/primitives/g,
      `__non_webpack_require__.resolve('next/dist/compiled/@edge-runtime/primitives`
    )
  )

  await task
    .source(relative(__dirname, require.resolve('edge-runtime')))
    .ncc({ packageName: 'edge-runtime', externals })
    .target('src/compiled/edge-runtime')

  const outputFile = join(__dirname, 'src/compiled/edge-runtime/index.js')

  await fs.writeFile(
    outputFile,
    (
      await fs.readFile(outputFile, 'utf8')
    ).replace(/eval\("require"\)/g, 'require')
  )
}

// eslint-disable-next-line camelcase
export async function ncc_next__react_dev_overlay(task, opts) {
  const overlayExternals = {
    ...externals,
    react: 'react',
    'react-dom': 'react-dom',
  }
  // dev-overlay needs a newer source-map version
  delete overlayExternals['source-map']

  await task
    .source(
      relative(
        __dirname,
        require.resolve('@next/react-dev-overlay/dist/middleware')
      )
    )
    .ncc({
      precompiled: false,
      packageName: '@next/react-dev-overlay',
      externals: overlayExternals,
      target: 'es2018',
    })
    .target('dist/compiled/@next/react-dev-overlay/dist')

  await task
    .source(
      relative(
        __dirname,
        require.resolve('@next/react-dev-overlay/dist/client')
      )
    )
    .ncc({
      precompiled: false,
      packageName: '@next/react-dev-overlay',
      externals: overlayExternals,
      target: 'es5',
    })
    .target('dist/compiled/@next/react-dev-overlay/dist')

  const clientFile = join(
    __dirname,
    'dist/compiled/@next/react-dev-overlay/dist/client.js'
  )
  const content = fs.readFileSync(clientFile, 'utf8')
  // remove AMD define branch as this forces the module to not
  // be treated as commonjs
  fs.writeFileSync(
    clientFile,
    content.replace(
      new RegExp(
        'if(typeof define=="function"&&typeof define.amd=="object"&&define.amd){r.platform=b;define((function(){return b}))}else '.replace(
          /[|\\{}()[\]^$+*?.-]/g,
          '\\$&'
        ),
        'g'
      ),
      ''
    )
  )
}

// eslint-disable-next-line camelcase
export async function ncc_next_font(task, opts) {
  // `@next/font` can be copied as is, its only dependency is already NCCed
  const destDir = join(__dirname, 'dist/compiled/@next/font')
  const pkgPath = require.resolve('@next/font/package.json')
  const pkg = await fs.readJson(pkgPath)
  const srcDir = dirname(pkgPath)
  await fs.remove(destDir)
  await fs.ensureDir(destDir)

  const files = glob.sync('{dist,google,local}/**/*.{js,json,d.ts}', {
    cwd: srcDir,
  })

  for (const file of files) {
    const outputFile = join(destDir, file)
    await fs.ensureDir(dirname(outputFile))
    await fs.copyFile(join(srcDir, file), outputFile)
  }

  await fs.outputJson(join(destDir, 'package.json'), {
    name: '@next/font',
    license: pkg.license,
    types: pkg.types,
  })
}

// eslint-disable-next-line camelcase
externals['watchpack'] = 'next/dist/compiled/watchpack'
export async function ncc_watchpack(task, opts) {
  await task
    .source(relative(__dirname, require.resolve('watchpack')))
    .ncc({ packageName: 'watchpack', externals })
    .target('src/compiled/watchpack')
}

// eslint-disable-next-line camelcase
externals['jest-worker'] = 'next/dist/compiled/jest-worker'
export async function ncc_jest_worker(task, opts) {
  await fs.remove(join(__dirname, 'src/compiled/jest-worker'))
  await fs.ensureDir(join(__dirname, 'src/compiled/jest-worker/workers'))

  const workers = ['processChild.js', 'threadChild.js']

  await task
    .source(relative(__dirname, require.resolve('jest-worker')))
    .ncc({ packageName: 'jest-worker', externals })
    .target('src/compiled/jest-worker')

  for (const worker of workers) {
    const content = await fs.readFile(
      join(
        dirname(require.resolve('jest-worker/package.json')),
        'build/workers',
        worker
      ),
      'utf8'
    )
    await fs.writeFile(
      join(
        dirname(require.resolve('jest-worker/package.json')),
        'build/workers',
        worker + '.tmp.js'
      ),
      content.replace(/require\(file\)/g, '__non_webpack_require__(file)')
    )
    await task
      .source(
        relative(
          __dirname,
          join(
            dirname(require.resolve('jest-worker/package.json')),
            'build/workers',
            worker + '.tmp.js'
          )
        )
      )
      .ncc({ externals })
      .target('src/compiled/jest-worker/out')

    await fs.move(
      join(__dirname, 'src/compiled/jest-worker/out', worker + '.tmp.js'),
      join(__dirname, 'src/compiled/jest-worker', worker),
      { overwrite: true }
    )
  }
  await fs.remove(join(__dirname, 'src/compiled/jest-worker/workers'))
  await fs.remove(join(__dirname, 'src/compiled/jest-worker/out'))
}

// eslint-disable-next-line camelcase
export async function ncc_react_refresh_utils(task, opts) {
  await fs.remove(join(__dirname, 'dist/compiled/react-refresh'))
  await fs.copy(
    dirname(require.resolve('react-refresh/package.json')),
    join(__dirname, 'dist/compiled/react-refresh')
  )

  const srcDir = join(
    dirname(require.resolve('@next/react-refresh-utils/package.json')),
    'dist'
  )
  const destDir = join(
    __dirname,
    'dist/compiled/@next/react-refresh-utils/dist'
  )
  await fs.remove(destDir)
  await fs.ensureDir(destDir)

  const files = glob.sync('**/*.{js,json}', { cwd: srcDir })

  for (const file of files) {
    if (file === 'tsconfig.json') continue

    const content = await fs.readFile(join(srcDir, file), 'utf8')
    const outputFile = join(destDir, file)

    await fs.ensureDir(dirname(outputFile))
    await fs.writeFile(
      outputFile,
      content.replace(
        /react-refresh\/runtime/g,
        'next/dist/compiled/react-refresh/runtime'
      )
    )
  }
}

// eslint-disable-next-line camelcase
externals['chalk'] = 'next/dist/compiled/chalk'
export async function ncc_chalk(task, opts) {
  await task
    .source(relative(__dirname, require.resolve('chalk')))
    .ncc({ packageName: 'chalk', externals })
    .target('src/compiled/chalk')
}

// eslint-disable-next-line camelcase
externals['browserslist'] = 'next/dist/compiled/browserslist'
export async function ncc_browserslist(task, opts) {
  const browserslistModule = require.resolve('browserslist')
  const nodeFile = join(dirname(browserslistModule), 'node.js')

  const content = await fs.readFile(nodeFile, 'utf8')
  // ensure ncc doesn't attempt to bundle dynamic requires
  // so that they work at runtime correctly
  await fs.writeFile(
    nodeFile,
    content.replace(
      /require\(require\.resolve\(/g,
      `__non_webpack_require__(__non_webpack_require__.resolve(`
    )
  )

  await task
    .source(relative(__dirname, require.resolve('browserslist')))
    .ncc({ packageName: 'browserslist', externals })
    .target('src/compiled/browserslist')

  await fs.writeFile(nodeFile, content)
}

// eslint-disable-next-line camelcase
externals['@napi-rs/triples'] = 'next/dist/compiled/@napi-rs/triples'
export async function ncc_napirs_triples(task, opts) {
  await task
    .source(relative(__dirname, require.resolve('@napi-rs/triples')))
    .ncc({ packageName: '@napi-rs/triples', externals })
    .target('src/compiled/@napi-rs/triples')
}

// eslint-disable-next-line camelcase
externals['p-limit'] = 'next/dist/compiled/p-limit'
export async function ncc_p_limit(task, opts) {
  await task
    .source(relative(__dirname, require.resolve('p-limit')))
    .ncc({ packageName: 'p-limit', externals })
    .target('src/compiled/p-limit')
}

// eslint-disable-next-line camelcase
externals['raw-body'] = 'next/dist/compiled/raw-body'
export async function ncc_raw_body(task, opts) {
  await task
    .source(relative(__dirname, require.resolve('raw-body')))
    .ncc({ packageName: 'raw-body', externals })
    .target('src/compiled/raw-body')
}

// eslint-disable-next-line camelcase
externals['image-size'] = 'next/dist/compiled/image-size'
export async function ncc_image_size(task, opts) {
  await task
    .source(relative(__dirname, require.resolve('image-size')))
    .ncc({ packageName: 'image-size', externals })
    .target('src/compiled/image-size')
}

// eslint-disable-next-line camelcase
externals['get-orientation'] = 'next/dist/compiled/get-orientation'
export async function ncc_get_orientation(task, opts) {
  await task
    .source(relative(__dirname, require.resolve('get-orientation')))
    .ncc({ packageName: 'get-orientation', externals })
    .target('src/compiled/get-orientation')
}

// eslint-disable-next-line camelcase
externals['@hapi/accept'] = 'next/dist/compiled/@hapi/accept'
export async function ncc_hapi_accept(task, opts) {
  await task
    .source(relative(__dirname, require.resolve('@hapi/accept')))
    .ncc({ packageName: '@hapi/accept', externals })
    .target('src/compiled/@hapi/accept')
}

// eslint-disable-next-line camelcase
externals['amphtml-validator'] = 'next/dist/compiled/amphtml-validator'
export async function ncc_amphtml_validator(task, opts) {
  await task
    .source(relative(__dirname, require.resolve('amphtml-validator')))
    .ncc({ packageName: 'amphtml-validator', externals })
    .target('src/compiled/amphtml-validator')
}

// eslint-disable-next-line camelcase
export async function ncc_assert(task, opts) {
  await task
    .source(relative(__dirname, require.resolve('assert/')))
    .ncc({
      packageName: 'assert',
      externals,
      mainFields: ['browser', 'main'],
      target: 'es5',
    })
    .target('src/compiled/assert')
}

// eslint-disable-next-line camelcase
export async function ncc_browser_zlib(task, opts) {
  await task
    .source(relative(__dirname, require.resolve('browserify-zlib/')))
    .ncc({
      packageName: 'browserify-zlib',
      externals,
      mainFields: ['browser', 'main'],
      target: 'es5',
    })
    .target('src/compiled/browserify-zlib')
}

// eslint-disable-next-line camelcase
export async function ncc_buffer(task, opts) {
  await task
    .source(relative(__dirname, require.resolve('buffer/')))
    .ncc({
      packageName: 'buffer',
      externals,
      mainFields: ['browser', 'main'],
      target: 'es5',
    })
    .target('src/compiled/buffer')
}

// eslint-disable-next-line camelcase
export async function copy_react_is(task, opts) {
  await task
    .source(join(dirname(require.resolve('react-is/package.json')), '**/*'))
    .target('src/compiled/react-is')
}

// eslint-disable-next-line camelcase
export async function copy_constants_browserify(task, opts) {
  await fs.mkdir(join(__dirname, 'src/compiled/constants-browserify'), {
    recursive: true,
  })
  await fs.writeFile(
    join(__dirname, 'src/compiled/constants-browserify/package.json'),
    JSON.stringify({ name: 'constants-browserify', main: './constants.json' })
  )
  await task
    .source(require.resolve('constants-browserify'))
    .target('src/compiled/constants-browserify')
}

// eslint-disable-next-line camelcase
export async function ncc_crypto_browserify(task, opts) {
  await task
    .source(relative(__dirname, require.resolve('crypto-browserify/')))
    .ncc({
      packageName: 'crypto-browserify',
      externals,
      mainFields: ['browser', 'main'],
      target: 'es5',
    })
    .target('src/compiled/crypto-browserify')
}

// eslint-disable-next-line camelcase
export async function ncc_domain_browser(task, opts) {
  await task
    .source(relative(__dirname, require.resolve('domain-browser/')))
    .ncc({
      packageName: 'domain-browser',
      externals,
      mainFields: ['browser', 'main'],
      target: 'es5',
    })
    .target('src/compiled/domain-browser')
}

// eslint-disable-next-line camelcase
export async function ncc_events(task, opts) {
  await task
    .source(relative(__dirname, require.resolve('events/')))
    .ncc({
      packageName: 'events',
      externals,
      mainFields: ['browser', 'main'],
      target: 'es5',
    })
    .target('src/compiled/events')
}

// eslint-disable-next-line camelcase
export async function ncc_stream_browserify(task, opts) {
  await task
    .source(relative(__dirname, require.resolve('stream-browserify/')))
    .ncc({
      packageName: 'stream-browserify',
      mainFields: ['browser', 'main'],
      target: 'es5',
    })
    .target('src/compiled/stream-browserify')

  // while ncc'ing readable-stream the browser mapping does not replace the
  // require('stream') with require('events').EventEmitter correctly so we
  // patch this manually as leaving require('stream') causes a circular
  // reference breaking the browser polyfill
  const outputFile = join(__dirname, 'src/compiled/stream-browserify/index.js')

  fs.writeFileSync(
    outputFile,
    fs
      .readFileSync(outputFile, 'utf8')
      .replace(`require("stream")`, `require("events").EventEmitter`)
  )
}

// eslint-disable-next-line camelcase
export async function ncc_stream_http(task, opts) {
  await task
    .source(relative(__dirname, require.resolve('stream-http/')))
    .ncc({
      packageName: 'stream-http',
      externals,
      mainFields: ['browser', 'main'],
      target: 'es5',
    })
    .target('src/compiled/stream-http')
}

// eslint-disable-next-line camelcase
export async function ncc_https_browserify(task, opts) {
  await task
    .source(relative(__dirname, require.resolve('https-browserify/')))
    .ncc({
      packageName: 'https-browserify',
      externals,
      mainFields: ['browser', 'main'],
      target: 'es5',
    })
    .target('src/compiled/https-browserify')
}

// eslint-disable-next-line camelcase
export async function ncc_os_browserify(task, opts) {
  await task
    .source(relative(__dirname, require.resolve('os-browserify/browser')))
    .ncc({
      packageName: 'os-browserify',
      externals,
      mainFields: ['browser', 'main'],
      target: 'es5',
    })
    .target('src/compiled/os-browserify')
}

// eslint-disable-next-line camelcase
export async function ncc_path_browserify(task, opts) {
  await task
    .source(relative(__dirname, require.resolve('path-browserify/')))
    .ncc({
      packageName: 'path-browserify',
      externals,
      mainFields: ['browser', 'main'],
      target: 'es5',
    })
    .target('src/compiled/path-browserify')

  const filePath = join(__dirname, 'src/compiled/path-browserify/index.js')
  const content = fs.readFileSync(filePath, 'utf8')

  // Remove process usage from path-browserify polyfill for edge-runtime
  await fs.writeFile(filePath, content.replace(/process\.cwd\(\)/g, '""'))
}

// eslint-disable-next-line camelcase
export async function ncc_process(task, opts) {
  await task
    .source(relative(__dirname, require.resolve('process/browser')))
    .ncc({
      packageName: 'process',
      externals,
      mainFields: ['browser', 'main'],
      target: 'es5',
    })
    .target('src/compiled/process')
}

// eslint-disable-next-line camelcase
export async function ncc_querystring_es3(task, opts) {
  await task
    .source(relative(__dirname, require.resolve('querystring-es3/')))
    .ncc({
      packageName: 'querystring-es3',
      externals,
      mainFields: ['browser', 'main'],
      target: 'es5',
    })
    .target('src/compiled/querystring-es3')
}

// eslint-disable-next-line camelcase
export async function ncc_string_decoder(task, opts) {
  await task
    .source(relative(__dirname, require.resolve('string_decoder/')))
    .ncc({
      packageName: 'string_decoder',
      externals,
      mainFields: ['browser', 'main'],
      target: 'es5',
    })
    .target('src/compiled/string_decoder')
}

// eslint-disable-next-line camelcase
export async function ncc_util(task, opts) {
  await task
    .source(relative(__dirname, require.resolve('util/')))
    .ncc({
      packageName: 'util',
      externals,
      mainFields: ['browser', 'main'],
      target: 'es5',
    })
    .target('src/compiled/util')
}

// eslint-disable-next-line camelcase
export async function ncc_punycode(task, opts) {
  await task
    .source(relative(__dirname, require.resolve('punycode/')))
    .ncc({
      packageName: 'punycode',
      externals,
      mainFields: ['browser', 'main'],
      target: 'es5',
    })
    .target('src/compiled/punycode')
}

// eslint-disable-next-line camelcase
export async function ncc_set_immediate(task, opts) {
  await task
    .source(relative(__dirname, require.resolve('setimmediate/')))
    .ncc({
      packageName: 'setimmediate',
      externals,
      mainFields: ['browser', 'main'],
      target: 'es5',
    })
    .target('src/compiled/setimmediate')
}

// eslint-disable-next-line camelcase
export async function ncc_timers_browserify(task, opts) {
  await task
    .source(relative(__dirname, require.resolve('timers-browserify/')))
    .ncc({
      packageName: 'timers-browserify',
      externals: {
        ...externals,
        setimmediate: 'next/dist/compiled/setimmediate',
      },
      mainFields: ['browser', 'main'],
      target: 'es5',
    })
    .target('src/compiled/timers-browserify')
}

// eslint-disable-next-line camelcase
export async function ncc_tty_browserify(task, opts) {
  await task
    .source(relative(__dirname, require.resolve('tty-browserify/')))
    .ncc({
      packageName: 'tty-browserify',
      externals,
      mainFields: ['browser', 'main'],
      target: 'es5',
    })
    .target('src/compiled/tty-browserify')
}

// eslint-disable-next-line camelcase
export async function ncc_vm_browserify(task, opts) {
  await task
    .source(relative(__dirname, require.resolve('vm-browserify/')))
    .ncc({
      packageName: 'vm-browserify',
      externals,
      mainFields: ['browser', 'main'],
      target: 'es5',
    })
    .target('src/compiled/vm-browserify')
}

// eslint-disable-next-line camelcase
externals['@ampproject/toolbox-optimizer'] =
  'next/dist/compiled/@ampproject/toolbox-optimizer'
export async function ncc_amp_optimizer(task, opts) {
  await task
    .source(
      relative(__dirname, require.resolve('@ampproject/toolbox-optimizer'))
    )
    .ncc({
      externals,
      precompiled: false,
      packageName: '@ampproject/toolbox-optimizer',
    })
    .target('dist/compiled/@ampproject/toolbox-optimizer')
}
// eslint-disable-next-line camelcase
externals['arg'] = 'next/dist/compiled/arg'
export async function ncc_arg(task, opts) {
  await task
    .source(relative(__dirname, require.resolve('arg')))
    .ncc({ packageName: 'arg' })
    .target('src/compiled/arg')
}
// eslint-disable-next-line camelcase
externals['async-retry'] = 'next/dist/compiled/async-retry'
export async function ncc_async_retry(task, opts) {
  await task
    .source(relative(__dirname, require.resolve('async-retry')))
    .ncc({
      packageName: 'async-retry',
      externals,
    })
    .target('src/compiled/async-retry')
}
// eslint-disable-next-line camelcase
externals['async-sema'] = 'next/dist/compiled/async-sema'
export async function ncc_async_sema(task, opts) {
  await task
    .source(relative(__dirname, require.resolve('async-sema')))
    .ncc({ packageName: 'async-sema', externals })
    .target('src/compiled/async-sema')
}
// eslint-disable-next-line camelcase
export async function ncc_segment_ajv_human_errors(task, opts) {
  await task
    .source(relative(__dirname, require.resolve('@segment/ajv-human-errors/')))
    .ncc({
      packageName: '@segment/ajv-human-errors/',
      externals,
    })
    .target('src/compiled/@segment/ajv-human-errors')
}

externals['postcss-plugin-stub-for-cssnano-simple'] =
  'next/dist/compiled/postcss-plugin-stub-for-cssnano-simple'
// eslint-disable-next-line camelcase
export async function ncc_postcss_plugin_stub_for_cssnano_simple(task, opts) {
  await task
    .source('src/bundles/postcss-plugin-stub/index.js')
    .ncc({
      externals,
    })
    .target('src/compiled/postcss-plugin-stub-for-cssnano-simple')
}

const babelCorePackages = {
  'code-frame': 'next/dist/compiled/babel/code-frame',
  '@babel/generator': 'next/dist/compiled/babel/generator',
  '@babel/traverse': 'next/dist/compiled/babel/traverse',
  '@babel/types': 'next/dist/compiled/babel/types',
  '@babel/core': 'next/dist/compiled/babel/core',
  '@babel/parser': 'next/dist/compiled/babel/parser',
  '@babel/core/lib/config': 'next/dist/compiled/babel/core-lib-config',
  '@babel/core/lib/transformation/normalize-file':
    'next/dist/compiled/babel/core-lib-normalize-config',
  '@babel/core/lib/transformation/normalize-opts':
    'next/dist/compiled/babel/core-lib-normalize-opts',
  '@babel/core/lib/transformation/block-hoist-plugin':
    'next/dist/compiled/babel/core-lib-block-hoisting-plugin',
  '@babel/core/lib/transformation/plugin-pass':
    'next/dist/compiled/babel/core-lib-plugin-pass',
}

Object.assign(externals, babelCorePackages)

// eslint-disable-next-line camelcase
export async function ncc_babel_bundle(task, opts) {
  const bundleExternals = {
    ...externals,
    'next/dist/compiled/babel-packages': 'next/dist/compiled/babel-packages',
  }
  for (const pkg of Object.keys(babelCorePackages)) {
    delete bundleExternals[pkg]
  }
  await task
    .source('src/bundles/babel/bundle.js')
    .ncc({
      packageName: '@babel/core',
      bundleName: 'babel',
      externals: bundleExternals,
    })
    .target('src/compiled/babel')
}

// eslint-disable-next-line camelcase
export async function ncc_babel_bundle_packages(task, opts) {
  const eslintParseFile = join(
    dirname(require.resolve('@babel/eslint-parser')),
    './parse.cjs'
  )
  const content = fs.readFileSync(eslintParseFile, 'utf-8')
  // Let parser.cjs require @babel/parser directly
  const replacedContent = content
    .replace(
      `const babelParser = require((`,
      `function noop(){};\nconst babelParser = require('@babel/parser');noop((`
    )
    .replace(/require.resolve/g, 'noop')
  await fs.writeFile(eslintParseFile, replacedContent)

  await task
    .source('src/bundles/babel/packages-bundle.js')
    .ncc({
      externals: externals,
    })
    .target(`src/compiled/babel-packages`)

  await fs.writeFile(
    join(__dirname, 'src/compiled/babel-packages/package.json'),
    JSON.stringify({ name: 'babel-packages', main: './packages-bundle.js' })
  )

  await task.source('src/bundles/babel/packages/*').target('src/compiled/babel')
}

externals['cssnano-simple'] = 'next/dist/compiled/cssnano-simple'
// eslint-disable-next-line camelcase
export async function ncc_cssnano_simple_bundle(task, opts) {
  const bundleExternals = {
    ...externals,
    'postcss-svgo': 'next/dist/compiled/postcss-plugin-stub-for-cssnano-simple',
  }

  await task
    .source('src/bundles/cssnano-simple/index.js')
    .ncc({
      externals: bundleExternals,
    })
    .target('src/compiled/cssnano-simple')
}

// eslint-disable-next-line camelcase
externals['bytes'] = 'next/dist/compiled/bytes'
export async function ncc_bytes(task, opts) {
  await task
    .source(relative(__dirname, require.resolve('bytes')))
    .ncc({ packageName: 'bytes', externals })
    .target('src/compiled/bytes')
}
// eslint-disable-next-line camelcase
externals['ci-info'] = 'next/dist/compiled/ci-info'
export async function ncc_ci_info(task, opts) {
  await task
    .source(relative(__dirname, require.resolve('ci-info')))
    .ncc({ packageName: 'ci-info', externals })
    .target('src/compiled/ci-info')
}
// eslint-disable-next-line camelcase
externals['cli-select'] = 'next/dist/compiled/cli-select'
export async function ncc_cli_select(task, opts) {
  await task
    .source(relative(__dirname, require.resolve('cli-select')))
    .ncc({ packageName: 'cli-select', externals })
    .target('src/compiled/cli-select')
}
externals['comment-json'] = 'next/dist/compiled/comment-json'
export async function ncc_comment_json(task, opts) {
  await task
    .source(relative(__dirname, require.resolve('comment-json')))
    .ncc({ packageName: 'comment-json', externals })
    .target('src/compiled/comment-json')
}
// eslint-disable-next-line camelcase
externals['compression'] = 'next/dist/compiled/compression'
export async function ncc_compression(task, opts) {
  await task
    .source(relative(__dirname, require.resolve('compression')))
    .ncc({ packageName: 'compression', externals })
    .target('src/compiled/compression')
}
// eslint-disable-next-line camelcase
externals['conf'] = 'next/dist/compiled/conf'
export async function ncc_conf(task, opts) {
  await task
    .source(relative(__dirname, require.resolve('conf')))
    .ncc({ packageName: 'conf', externals })
    .target('src/compiled/conf')
}
// eslint-disable-next-line camelcase
externals['content-disposition'] = 'next/dist/compiled/content-disposition'
export async function ncc_content_disposition(task, opts) {
  await task
    .source(relative(__dirname, require.resolve('content-disposition')))
    .ncc({ packageName: 'content-disposition', externals })
    .target('src/compiled/content-disposition')
}
// eslint-disable-next-line camelcase
externals['content-type'] = 'next/dist/compiled/content-type'
export async function ncc_content_type(task, opts) {
  await task
    .source(relative(__dirname, require.resolve('content-type')))
    .ncc({ packageName: 'content-type', externals })
    .target('src/compiled/content-type')
}
// eslint-disable-next-line camelcase
externals['cookie'] = 'next/dist/compiled/cookie'
export async function ncc_cookie(task, opts) {
  await task
    .source(relative(__dirname, require.resolve('cookie')))
    .ncc({ packageName: 'cookie', externals })
    .target('src/compiled/cookie')
}
// eslint-disable-next-line camelcase
externals['cross-spawn'] = 'next/dist/compiled/cross-spawn'
export async function ncc_cross_spawn(task, opts) {
  await task
    .source(relative(__dirname, require.resolve('cross-spawn')))
    .ncc({ packageName: 'cross-spawn', externals })
    .target('src/compiled/cross-spawn')
}
// eslint-disable-next-line camelcase
externals['debug'] = 'next/dist/compiled/debug'
export async function ncc_debug(task, opts) {
  await task
    .source(relative(__dirname, require.resolve('debug')))
    .ncc({ packageName: 'debug', externals })
    .target('src/compiled/debug')
}
// eslint-disable-next-line camelcase
externals['devalue'] = 'next/dist/compiled/devalue'
export async function ncc_devalue(task, opts) {
  await task
    .source(relative(__dirname, require.resolve('devalue')))
    .ncc({ packageName: 'devalue', externals })
    .target('src/compiled/devalue')
}

// eslint-disable-next-line camelcase
externals['find-cache-dir'] = 'next/dist/compiled/find-cache-dir'
export async function ncc_find_cache_dir(task, opts) {
  await task
    .source(relative(__dirname, require.resolve('find-cache-dir')))
    .ncc({ packageName: 'find-cache-dir', externals })
    .target('src/compiled/find-cache-dir')
}
// eslint-disable-next-line camelcase
externals['find-up'] = 'next/dist/compiled/find-up'
export async function ncc_find_up(task, opts) {
  await task
    .source(relative(__dirname, require.resolve('find-up')))
    .ncc({ packageName: 'find-up', externals })
    .target('src/compiled/find-up')
}
// eslint-disable-next-line camelcase
externals['fresh'] = 'next/dist/compiled/fresh'
export async function ncc_fresh(task, opts) {
  await task
    .source(relative(__dirname, require.resolve('fresh')))
    .ncc({ packageName: 'fresh', externals })
    .target('src/compiled/fresh')
}
// eslint-disable-next-line camelcase
externals['glob'] = 'next/dist/compiled/glob'
export async function ncc_glob(task, opts) {
  await task
    .source(relative(__dirname, require.resolve('glob')))
    .ncc({ packageName: 'glob', externals })
    .target('src/compiled/glob')
}
// eslint-disable-next-line camelcase
externals['gzip-size'] = 'next/dist/compiled/gzip-size'
export async function ncc_gzip_size(task, opts) {
  await task
    .source(relative(__dirname, require.resolve('gzip-size')))
    .ncc({ packageName: 'gzip-size', externals })
    .target('src/compiled/gzip-size')
}
// eslint-disable-next-line camelcase
externals['http-proxy'] = 'next/dist/compiled/http-proxy'
export async function ncc_http_proxy(task, opts) {
  await task
    .source(relative(__dirname, require.resolve('http-proxy')))
    .ncc({ packageName: 'http-proxy', externals })
    .target('src/compiled/http-proxy')
}
// eslint-disable-next-line camelcase
externals['ignore-loader'] = 'next/dist/compiled/ignore-loader'
export async function ncc_ignore_loader(task, opts) {
  await task
    .source(relative(__dirname, require.resolve('ignore-loader')))
    .ncc({ packageName: 'ignore-loader', externals })
    .target('src/compiled/ignore-loader')
}
// eslint-disable-next-line camelcase
externals['is-animated'] = 'next/dist/compiled/is-animated'
export async function ncc_is_animated(task, opts) {
  await task
    .source(relative(__dirname, require.resolve('is-animated')))
    .ncc({ packageName: 'is-animated', externals })
    .target('src/compiled/is-animated')
}
// eslint-disable-next-line camelcase
externals['is-docker'] = 'next/dist/compiled/is-docker'
export async function ncc_is_docker(task, opts) {
  await task
    .source(relative(__dirname, require.resolve('is-docker')))
    .ncc({ packageName: 'is-docker', externals })
    .target('src/compiled/is-docker')
}
// eslint-disable-next-line camelcase
externals['is-wsl'] = 'next/dist/compiled/is-wsl'
export async function ncc_is_wsl(task, opts) {
  await task
    .source(relative(__dirname, require.resolve('is-wsl')))
    .ncc({ packageName: 'is-wsl', externals })
    .target('src/compiled/is-wsl')
}
// eslint-disable-next-line camelcase
externals['json5'] = 'next/dist/compiled/json5'
export async function ncc_json5(task, opts) {
  await task
    .source(relative(__dirname, require.resolve('json5')))
    .ncc({ packageName: 'json5', externals })
    .target('src/compiled/json5')
}
// eslint-disable-next-line camelcase
externals['jsonwebtoken'] = 'next/dist/compiled/jsonwebtoken'
export async function ncc_jsonwebtoken(task, opts) {
  await task
    .source(relative(__dirname, require.resolve('jsonwebtoken')))
    .ncc({ packageName: 'jsonwebtoken', externals })
    .target('src/compiled/jsonwebtoken')
}
// eslint-disable-next-line camelcase
externals['loader-runner'] = 'next/dist/compiled/loader-runner'
export async function ncc_loader_runner(task, opts) {
  await task
    .source(relative(__dirname, require.resolve('loader-runner')))
    .ncc({ packageName: 'loader-runner', externals })
    .target('src/compiled/loader-runner')
}
// eslint-disable-next-line camelcase
externals['loader-utils'] = 'error loader-utils version not specified'
externals['loader-utils2'] = 'next/dist/compiled/loader-utils2'
export async function ncc_loader_utils2(task, opts) {
  await task
    .source(relative(__dirname, require.resolve('loader-utils2')))
    .ncc({ packageName: 'loader-utils2', externals })
    .target('src/compiled/loader-utils2')
}
// eslint-disable-next-line camelcase
externals['loader-utils3'] = 'next/dist/compiled/loader-utils3'
export async function ncc_loader_utils3(task, opts) {
  await task
    .source(relative(__dirname, require.resolve('loader-utils3')))
    .ncc({ packageName: 'loader-utils3', externals })
    .target('src/compiled/loader-utils3')
}
// eslint-disable-next-line camelcase
externals['lodash.curry'] = 'next/dist/compiled/lodash.curry'
export async function ncc_lodash_curry(task, opts) {
  await task
    .source(relative(__dirname, require.resolve('lodash.curry')))
    .ncc({ packageName: 'lodash.curry', externals })
    .target('src/compiled/lodash.curry')
}
// eslint-disable-next-line camelcase
externals['lru-cache'] = 'next/dist/compiled/lru-cache'
export async function ncc_lru_cache(task, opts) {
  await task
    .source(relative(__dirname, require.resolve('lru-cache')))
    .ncc({ packageName: 'lru-cache', externals })
    .target('src/compiled/lru-cache')
}
// eslint-disable-next-line camelcase
externals['nanoid'] = 'next/dist/compiled/nanoid'
export async function ncc_nanoid(task, opts) {
  await task
    .source(relative(__dirname, require.resolve('nanoid')))
    .ncc({ packageName: 'nanoid', externals })
    .target('src/compiled/nanoid')
}
// eslint-disable-next-line camelcase
externals['native-url'] = 'next/dist/compiled/native-url'
export async function ncc_native_url(task, opts) {
  await task
    .source(relative(__dirname, require.resolve('native-url')))
    .ncc({
      packageName: 'native-url',
      externals: {
        ...externals,
        querystring: 'next/dist/compiled/querystring-es3',
      },
      target: 'es5',
    })
    .target('src/compiled/native-url')
}
// eslint-disable-next-line camelcase
externals['neo-async'] = 'next/dist/compiled/neo-async'
export async function ncc_neo_async(task, opts) {
  await task
    .source(relative(__dirname, require.resolve('neo-async')))
    .ncc({ packageName: 'neo-async', externals })
    .target('src/compiled/neo-async')
}

// eslint-disable-next-line camelcase
externals['ora'] = 'next/dist/compiled/ora'
export async function ncc_ora(task, opts) {
  await task
    .source(relative(__dirname, require.resolve('ora')))
    .ncc({ packageName: 'ora', externals })
    .target('src/compiled/ora')
}
// eslint-disable-next-line camelcase
externals['postcss-flexbugs-fixes'] =
  'next/dist/compiled/postcss-flexbugs-fixes'
export async function ncc_postcss_flexbugs_fixes(task, opts) {
  await task
    .source(relative(__dirname, require.resolve('postcss-flexbugs-fixes')))
    .ncc({ packageName: 'postcss-flexbugs-fixes', externals })
    .target('src/compiled/postcss-flexbugs-fixes')
}
// eslint-disable-next-line camelcase
export async function ncc_postcss_safe_parser(task, opts) {
  await task
    .source(relative(__dirname, require.resolve('postcss-safe-parser')))
    .ncc({ packageName: 'postcss-safe-parser', externals })
    .target('src/compiled/postcss-safe-parser')
}
// eslint-disable-next-line camelcase
externals['postcss-preset-env'] = 'next/dist/compiled/postcss-preset-env'
export async function ncc_postcss_preset_env(task, opts) {
  await task
    .source(relative(__dirname, require.resolve('postcss-preset-env')))
    .ncc({ packageName: 'postcss-preset-env', externals })
    .target('src/compiled/postcss-preset-env')
}
// eslint-disable-next-line camelcase
externals['postcss-scss'] = 'next/dist/compiled/postcss-scss'
export async function ncc_postcss_scss(task, opts) {
  await task
    .source(relative(__dirname, require.resolve('postcss-scss')))
    .ncc({
      packageName: 'postcss-scss',
      externals: {
        'postcss/lib/parser': 'postcss/lib/parser',
        ...externals,
      },
    })
    .target('src/compiled/postcss-scss')
}
// eslint-disable-next-line camelcase
externals['postcss-modules-extract-imports'] =
  'next/dist/compiled/postcss-modules-extract-imports'
export async function ncc_postcss_modules_extract_imports(task, opts) {
  await task
    .source(
      relative(__dirname, require.resolve('postcss-modules-extract-imports'))
    )
    .ncc({
      packageName: 'postcss-modules-extract-imports',
      externals: {
        'postcss/lib/parser': 'postcss/lib/parser',
        ...externals,
      },
    })
    .target('src/compiled/postcss-modules-extract-imports')
}
// eslint-disable-next-line camelcase
externals['postcss-modules-local-by-default'] =
  'next/dist/compiled/postcss-modules-local-by-default'
export async function ncc_postcss_modules_local_by_default(task, opts) {
  await task
    .source(
      relative(__dirname, require.resolve('postcss-modules-local-by-default'))
    )
    .ncc({
      packageName: 'postcss-modules-local-by-default',
      externals: {
        'postcss/lib/parser': 'postcss/lib/parser',
        ...externals,
      },
    })
    .target('src/compiled/postcss-modules-local-by-default')
}
// eslint-disable-next-line camelcase
externals['postcss-modules-scope'] = 'next/dist/compiled/postcss-modules-scope'
export async function ncc_postcss_modules_scope(task, opts) {
  await task
    .source(relative(__dirname, require.resolve('postcss-modules-scope')))
    .ncc({
      packageName: 'postcss-modules-scope',
      externals: {
        'postcss/lib/parser': 'postcss/lib/parser',
        ...externals,
      },
    })
    .target('src/compiled/postcss-modules-scope')
}
// eslint-disable-next-line camelcase
externals['postcss-modules-values'] =
  'next/dist/compiled/postcss-modules-values'
export async function ncc_postcss_modules_values(task, opts) {
  await task
    .source(relative(__dirname, require.resolve('postcss-modules-values')))
    .ncc({
      packageName: 'postcss-modules-values',
      externals: {
        'postcss/lib/parser': 'postcss/lib/parser',
        ...externals,
      },
    })
    .target('src/compiled/postcss-modules-values')
}
// eslint-disable-next-line camelcase
externals['postcss-value-parser'] = 'next/dist/compiled/postcss-value-parser'
export async function ncc_postcss_value_parser(task, opts) {
  await task
    .source(relative(__dirname, require.resolve('postcss-value-parser')))
    .ncc({
      packageName: 'postcss-value-parser',
      externals: {
        'postcss/lib/parser': 'postcss/lib/parser',
        ...externals,
      },
    })
    .target('src/compiled/postcss-value-parser')
}
// eslint-disable-next-line camelcase
externals['icss-utils'] = 'next/dist/compiled/icss-utils'
export async function ncc_icss_utils(task, opts) {
  await task
    .source(relative(__dirname, require.resolve('icss-utils')))
    .ncc({
      packageName: 'icss-utils',
      externals: {
        'postcss/lib/parser': 'postcss/lib/parser',
        ...externals,
      },
    })
    .target('src/compiled/icss-utils')
}

externals['scheduler'] = 'next/dist/compiled/scheduler'
export async function ncc_react(task, opts) {
  await task
    .source(relative(__dirname, require.resolve('scheduler')))
    .ncc({ packageName: 'scheduler', externals })
    .target('src/compiled/scheduler')

  const reactDir = dirname(
    relative(__dirname, require.resolve(`react-builtin/package.json`))
  )
  const reactDomDir = dirname(
    relative(__dirname, require.resolve(`react-dom-builtin/package.json`))
  )

  // TODO-APP: remove unused fields from package.json and unused files
  await task.source(join(reactDir, '*.{json,js}')).target(`src/compiled/react`)
  await task.source(join(reactDir, 'LICENSE')).target(`src/compiled/react`)
  await task
    .source(join(reactDir, 'cjs/**/*.js'))
    .target(`src/compiled/react/cjs`)

  await task
    .source(join(reactDomDir, '*.{json,js}'))
    .target(`src/compiled/react-dom`)
  await task
    .source(join(reactDomDir, 'LICENSE'))
    .target(`src/compiled/react-dom`)
  await task
    .source(join(reactDomDir, 'cjs/**/*.js'))
    // eslint-disable-next-line require-yield
    .run({ every: true }, function* (file) {
      const source = file.data.toString()
      // We replace the module/chunk loading code with our own implementation in Next.js.
      file.data = source.replace(
        /require\(["']scheduler["']\)/g,
        'require("next/dist/compiled/scheduler")'
      )
    })
    .target(`src/compiled/react-dom/cjs`)

  // Remove unused files
  const reactDomCompiledDir = join(__dirname, 'src/compiled/react-dom')
  await fs.remove(join(reactDomCompiledDir, 'static.js'))
  await fs.remove(join(reactDomCompiledDir, 'static.node.js'))
  await fs.remove(join(reactDomCompiledDir, 'static.browser.js'))
  await fs.remove(join(reactDomCompiledDir, 'unstable_testing.js'))
  await fs.remove(join(reactDomCompiledDir, 'test-utils.js'))
  await fs.remove(join(reactDomCompiledDir, 'profiling.js'))
  await fs.remove(join(reactDomCompiledDir, 'server.bun.js'))
  await fs.remove(
    join(reactDomCompiledDir, 'cjs/react-dom-server.bun.development.js')
  )
  await fs.remove(
    join(reactDomCompiledDir, 'cjs/react-dom-server.bun.production.min.js')
  )
  await fs.remove(
    join(reactDomCompiledDir, 'cjs/react-dom-test-utils.development.js')
  )
  await fs.remove(
    join(reactDomCompiledDir, 'cjs/react-dom-test-utils.production.min.js')
  )

  await fs.remove(
    join(reactDomCompiledDir, 'unstable_server-external-runtime.js')
  )
}

// eslint-disable-next-line camelcase
export async function ncc_rsc_poison_packages(task, opts) {
  await task
    .source(join(dirname(require.resolve('server-only')), '*'))
    .target('src/compiled/server-only')
  await task
    .source(join(dirname(require.resolve('client-only')), '*'))
    .target('src/compiled/client-only')
}

// eslint-disable-next-line camelcase
export async function ncc_react_server_dom_webpack(task, opts) {
  const reactServerDomDir = dirname(
    relative(
      __dirname,
      require.resolve(`react-server-dom-webpack/package.json`)
    )
  )
  await task
    .source(join(reactServerDomDir, 'LICENSE'))
    .target(`src/compiled/react-server-dom-webpack`)
  await task
    .source(join(reactServerDomDir, '{package.json,*.js,cjs/**/*.js}'))
    // eslint-disable-next-line require-yield
    .run({ every: true }, function* (file) {
      const source = file.data.toString()
      // We replace the module/chunk loading code with our own implementation in Next.js.
      // NOTE: We don't alias react and react-dom here since they could change while bundling,
      // let bundling picking logic controlled by webpack.
      file.data = source
        .replace(/__webpack_chunk_load__/g, 'globalThis.__next_chunk_load__')
        .replace(/__webpack_require__/g, 'globalThis.__next_require__')
    })
    .target(`src/compiled/react-server-dom-webpack`)
}

externals['sass-loader'] = 'next/dist/compiled/sass-loader'
// eslint-disable-next-line camelcase
export async function ncc_sass_loader(task, opts) {
  const sassLoaderPath = require.resolve('sass-loader')
  const utilsPath = join(dirname(sassLoaderPath), 'utils.js')
  const originalContent = await fs.readFile(utilsPath, 'utf8')

  await fs.writeFile(
    utilsPath,
    originalContent.replace(
      /require\.resolve\(["'](sass|node-sass)["']\)/g,
      'eval("require").resolve("$1")'
    )
  )

  await task
    .source(relative(__dirname, sassLoaderPath))
    .ncc({
      packageName: 'sass-loader',
      externals: {
        ...externals,
        'schema-utils': externals['schema-utils3'],
        'loader-utils': externals['loader-utils2'],
      },
      target: 'es5',
    })
    .target('src/compiled/sass-loader')
}
// eslint-disable-next-line camelcase
externals['schema-utils'] = 'MISSING_VERSION schema-utils version not specified'
externals['schema-utils2'] = 'next/dist/compiled/schema-utils2'
export async function ncc_schema_utils2(task, opts) {
  await task
    .source(relative(__dirname, require.resolve('schema-utils2')))
    .ncc({
      packageName: 'schema-utils',
      bundleName: 'schema-utils2',
      externals,
    })
    .target('src/compiled/schema-utils2')
}
// eslint-disable-next-line camelcase
externals['schema-utils3'] = 'next/dist/compiled/schema-utils3'
export async function ncc_schema_utils3(task, opts) {
  await task
    .source(relative(__dirname, require.resolve('schema-utils3')))
    .ncc({
      packageName: 'schema-utils',
      bundleName: 'schema-utils3',
      externals,
    })
    .target('src/compiled/schema-utils3')
}
externals['semver'] = 'next/dist/compiled/semver'
export async function ncc_semver(task, opts) {
  await task
    .source(relative(__dirname, require.resolve('semver')))
    .ncc({ packageName: 'semver', externals })
    .target('src/compiled/semver')
}
// eslint-disable-next-line camelcase
externals['send'] = 'next/dist/compiled/send'
export async function ncc_send(task, opts) {
  await task
    .source(relative(__dirname, require.resolve('send')))
    .ncc({ packageName: 'send', externals })
    .target('src/compiled/send')
}
// eslint-disable-next-line camelcase
// NB: Used by other dependencies, but Vercel version is a duplicate
// version so can be inlined anyway (although may change in future)
externals['source-map'] = 'next/dist/compiled/source-map'
export async function ncc_source_map(task, opts) {
  await task
    .source(relative(__dirname, require.resolve('source-map')))
    .ncc({ packageName: 'source-map', externals })
    .target('src/compiled/source-map')
}
// eslint-disable-next-line camelcase
externals['string-hash'] = 'next/dist/compiled/string-hash'
export async function ncc_string_hash(task, opts) {
  await task
    .source(relative(__dirname, require.resolve('string-hash')))
    .ncc({ packageName: 'string-hash', externals })
    .target('src/compiled/string-hash')
}
// eslint-disable-next-line camelcase
externals['strip-ansi'] = 'next/dist/compiled/strip-ansi'
export async function ncc_strip_ansi(task, opts) {
  await task
    .source(relative(__dirname, require.resolve('strip-ansi')))
    .ncc({ packageName: 'strip-ansi', externals })
    .target('src/compiled/strip-ansi')
}
// eslint-disable-next-line camelcase
externals['@vercel/nft'] = 'next/dist/compiled/@vercel/nft'
export async function ncc_nft(task, opts) {
  await task
    .source(relative(__dirname, require.resolve('@vercel/nft')))
    .ncc({ packageName: '@vercel/nft', externals })
    .target('src/compiled/@vercel/nft')
}

// eslint-disable-next-line camelcase
externals['tar'] = 'next/dist/compiled/tar'
export async function ncc_tar(task, opts) {
  await task
    .source(relative(__dirname, require.resolve('tar')))
    .ncc({ packageName: 'tar', externals })
    .target('src/compiled/tar')
}

// eslint-disable-next-line camelcase
externals['terser'] = 'next/dist/compiled/terser'
export async function ncc_terser(task, opts) {
  await task
    .source(relative(__dirname, require.resolve('terser')))
    .ncc({ packageName: 'terser', externals })
    .target('src/compiled/terser')
}
// eslint-disable-next-line camelcase
externals['text-table'] = 'next/dist/compiled/text-table'
export async function ncc_text_table(task, opts) {
  await task
    .source(relative(__dirname, require.resolve('text-table')))
    .ncc({ packageName: 'text-table', externals })
    .target('src/compiled/text-table')
}
// eslint-disable-next-line camelcase
externals['unistore'] = 'next/dist/compiled/unistore'
export async function ncc_unistore(task, opts) {
  await task
    .source(relative(__dirname, require.resolve('unistore')))
    .ncc({ packageName: 'unistore', externals })
    .target('src/compiled/unistore')
}
// eslint-disable-next-line camelcase
externals['web-vitals'] = 'next/dist/compiled/web-vitals'
export async function ncc_web_vitals(task, opts) {
  await task
    .source(
      relative(
        __dirname,
        resolve(resolveFrom(__dirname, 'web-vitals'), '../web-vitals.js')
      )
    )
    // web-vitals@3.0.0 is pure ESM, compile to CJS for pre-compiled
    .ncc({ packageName: 'web-vitals', externals, target: 'es5', esm: false })
    .target('src/compiled/web-vitals')
}
// eslint-disable-next-line camelcase
externals['web-vitals-attribution'] =
  'next/dist/compiled/web-vitals-attribution'
export async function ncc_web_vitals_attribution(task, opts) {
  await task
    .source(
      relative(
        __dirname,
        resolve(require.resolve('web-vitals'), '../web-vitals.attribution.js')
      )
    )
    .ncc({
      packageName: 'web-vitals',
      bundleName: 'web-vitals-attribution',
      externals,
      target: 'es5',
      esm: false,
    })
    .target('src/compiled/web-vitals-attribution')
}
// eslint-disable-next-line camelcase
externals['webpack-sources'] = 'error webpack-sources version not specified'
externals['webpack-sources1'] = 'next/dist/compiled/webpack-sources1'
export async function ncc_webpack_sources1(task, opts) {
  await task
    .source(relative(__dirname, require.resolve('webpack-sources1')))
    .ncc({ packageName: 'webpack-sources1', externals, target: 'es5' })
    .target('src/compiled/webpack-sources1')
}
// eslint-disable-next-line camelcase
externals['webpack-sources3'] = 'next/dist/compiled/webpack-sources3'
export async function ncc_webpack_sources3(task, opts) {
  await task
    .source(relative(__dirname, require.resolve('webpack-sources3')))
    .ncc({ packageName: 'webpack-sources3', externals, target: 'es5' })
    .target('src/compiled/webpack-sources3')
}

// eslint-disable-next-line camelcase
externals['micromatch'] = 'next/dist/compiled/micromatch'
export async function ncc_minimatch(task, opts) {
  await task
    .source(relative(__dirname, require.resolve('micromatch')))
    .ncc({ packageName: 'micromatch', externals })
    .target('src/compiled/micromatch')
}

// eslint-disable-next-line camelcase
externals['mini-css-extract-plugin'] =
  'next/dist/compiled/mini-css-extract-plugin'

export async function ncc_mini_css_extract_plugin(task, opts) {
  await task
    .source(
      relative(
        __dirname,
        resolve(require.resolve('mini-css-extract-plugin'), '../index.js')
      )
    )
    .ncc({
      externals: {
        ...externals,
        './index': './index.js',
        'schema-utils': externals['schema-utils3'],
        'webpack-sources': externals['webpack-sources1'],
      },
    })
    .target('src/compiled/mini-css-extract-plugin')
  await task
    .source(
      relative(
        __dirname,
        resolve(
          require.resolve('mini-css-extract-plugin'),
          '../hmr/hotModuleReplacement.js'
        )
      )
    )
    .ncc({
      externals: {
        ...externals,
        './hmr': './hmr',
        'schema-utils': 'next/dist/compiled/schema-utils3',
      },
    })
    .target('src/compiled/mini-css-extract-plugin/hmr')
  await task
    .source(relative(__dirname, require.resolve('mini-css-extract-plugin')))
    .ncc({
      packageName: 'mini-css-extract-plugin',
      externals: {
        ...externals,
        './index': './index.js',
        'schema-utils': externals['schema-utils3'],
      },
    })
    .target('src/compiled/mini-css-extract-plugin')
}

// eslint-disable-next-line camelcase
externals['ua-parser-js'] = 'next/dist/compiled/ua-parser-js'
export async function ncc_ua_parser_js(task, opts) {
  await task
    .source(relative(__dirname, require.resolve('ua-parser-js')))
    .ncc({ packageName: 'ua-parser-js', externals })
    .target('src/compiled/ua-parser-js')
}
// eslint-disable-next-line camelcase
export async function ncc_webpack_bundle5(task, opts) {
  const bundleExternals = {
    ...externals,
    'schema-utils': externals['schema-utils3'],
    'webpack-sources': externals['webpack-sources3'],
  }
  for (const pkg of Object.keys(webpackBundlePackages)) {
    delete bundleExternals[pkg]
  }
  await task
    .source('src/bundles/webpack/bundle5.js')
    .ncc({
      packageName: 'webpack',
      bundleName: 'webpack',
      customEmit(path) {
        if (path.endsWith('.runtime.js')) return `'./${basename(path)}'`
      },
      externals: bundleExternals,
      target: 'es5',
    })
    .target('src/compiled/webpack')
}

const webpackBundlePackages = {
  webpack: 'next/dist/compiled/webpack/webpack-lib',
  'webpack/lib/NormalModule': 'next/dist/compiled/webpack/NormalModule',
  'webpack/lib/node/NodeTargetPlugin':
    'next/dist/compiled/webpack/NodeTargetPlugin',
}

Object.assign(externals, webpackBundlePackages)

export async function ncc_webpack_bundle_packages(task, opts) {
  await task
    .source('src/bundles/webpack/packages/*')
    .target('src/compiled/webpack/')
}

// eslint-disable-next-line camelcase
externals['ws'] = 'next/dist/compiled/ws'
export async function ncc_ws(task, opts) {
  await task
    .source(relative(__dirname, require.resolve('ws')))
    .ncc({ packageName: 'ws', externals })
    .target('src/compiled/ws')
}

externals['path-to-regexp'] = 'next/dist/compiled/path-to-regexp'
export async function path_to_regexp(task, opts) {
  await task
    .source(relative(__dirname, require.resolve('path-to-regexp')))
    .target('dist/compiled/path-to-regexp')
}

// eslint-disable-next-line camelcase
externals['@opentelemetry/api'] = 'next/dist/compiled/@opentelemetry/api'
export async function ncc_opentelemetry_api(task, opts) {
  await task
    .source(
      opts.src || relative(__dirname, require.resolve('@opentelemetry/api'))
    )
    .ncc({ packageName: '@opentelemetry/api', externals })
    .target('src/compiled/@opentelemetry/api')
}

// eslint-disable-next-line camelcase
externals['http-proxy-agent'] = 'next/dist/compiled/http-proxy-agent'
export async function ncc_http_proxy_agent(task, opts) {
  await task
    .source(relative(__dirname, require.resolve('http-proxy-agent')))
    .ncc({ packageName: 'http-proxy-agent', externals })
    .target('src/compiled/http-proxy-agent')
}

// eslint-disable-next-line camelcase
externals['https-proxy-agent'] = 'next/dist/compiled/https-proxy-agent'
export async function ncc_https_proxy_agent(task, opts) {
  await task
    .source(relative(__dirname, require.resolve('https-proxy-agent')))
    .ncc({ packageName: 'https-proxy-agent', externals })
    .target('src/compiled/https-proxy-agent')
}

export async function precompile(task, opts) {
  await task.parallel(
    [
      'browser_polyfills',
      'path_to_regexp',
      'copy_ncced',
      'copy_styled_jsx_assets',
    ],
    opts
  )
}

// eslint-disable-next-line camelcase
export async function copy_ncced(task) {
  // we don't ncc every time we build since these won't change
  // that often and can be committed to the repo saving build time
  await task.source('src/compiled/**/*').target('dist/compiled')
}

export async function ncc(task, opts) {
  await task
    .clear('compiled')
    .parallel(
      [
        'ncc_node_html_parser',
        'ncc_watchpack',
        'ncc_chalk',
        'ncc_napirs_triples',
        'ncc_p_limit',
        'ncc_raw_body',
        'ncc_image_size',
        'ncc_get_orientation',
        'ncc_hapi_accept',
        'ncc_node_fetch',
        'ncc_node_anser',
        'ncc_node_stacktrace_parser',
        'ncc_node_data_uri_to_buffer',
        'ncc_node_cssescape',
        'ncc_node_platform',
        'ncc_node_shell_quote',
        'ncc_undici',
        'ncc_acorn',
        'ncc_zod',
        'ncc_amphtml_validator',
        'ncc_arg',
        'ncc_async_retry',
        'ncc_async_sema',
        'ncc_segment_ajv_human_errors',
        'ncc_postcss_plugin_stub_for_cssnano_simple',
        'ncc_assert',
        'ncc_browser_zlib',
        'ncc_buffer',
        'ncc_crypto_browserify',
        'ncc_domain_browser',
        'ncc_events',
        'ncc_stream_browserify',
        'ncc_stream_http',
        'ncc_https_browserify',
        'ncc_os_browserify',
        'ncc_path_browserify',
        'ncc_process',
        'ncc_querystring_es3',
        'ncc_string_decoder',
        'ncc_util',
        'ncc_punycode',
        'ncc_set_immediate',
        'ncc_timers_browserify',
        'ncc_tty_browserify',
        'ncc_vm_browserify',
        'ncc_babel_bundle',
        'ncc_bytes',
        'ncc_ci_info',
        'ncc_cli_select',
        'ncc_comment_json',
        'ncc_compression',
        'ncc_conf',
        'ncc_content_disposition',
        'ncc_content_type',
        'ncc_cookie',
        'ncc_cross_spawn',
        'ncc_debug',
        'ncc_devalue',
        'ncc_find_cache_dir',
        'ncc_find_up',
        'ncc_fresh',
        'ncc_glob',
        'ncc_gzip_size',
        'ncc_http_proxy',
        'ncc_ignore_loader',
        'ncc_is_animated',
        'ncc_is_docker',
        'ncc_is_wsl',
        'ncc_json5',
        'ncc_jsonwebtoken',
        'ncc_loader_runner',
        'ncc_loader_utils2',
        'ncc_loader_utils3',
        'ncc_lodash_curry',
        'ncc_lru_cache',
        'ncc_nanoid',
        'ncc_native_url',
        'ncc_neo_async',
        'ncc_ora',
        'ncc_postcss_safe_parser',
        'ncc_postcss_flexbugs_fixes',
        'ncc_postcss_preset_env',
        'ncc_postcss_scss',
        'ncc_postcss_modules_extract_imports',
        'ncc_postcss_modules_local_by_default',
        'ncc_postcss_modules_scope',
        'ncc_postcss_modules_values',
        'ncc_postcss_value_parser',
        'ncc_icss_utils',
        'ncc_schema_utils2',
        'ncc_schema_utils3',
        'ncc_semver',
        'ncc_send',
        'ncc_source_map',
        'ncc_string_hash',
        'ncc_strip_ansi',
        'ncc_nft',
        'ncc_tar',
        'ncc_terser',
        'ncc_text_table',
        'ncc_unistore',
        'ncc_web_vitals',
        'ncc_web_vitals_attribution',
        'ncc_webpack_bundle5',
        'ncc_webpack_sources1',
        'ncc_webpack_sources3',
        'ncc_ws',
        'ncc_ua_parser_js',
        'ncc_minimatch',
        'ncc_opentelemetry_api',
        'ncc_http_proxy_agent',
        'ncc_https_proxy_agent',
        'ncc_mini_css_extract_plugin',
      ],
      opts
    )
  await task.parallel(['ncc_webpack_bundle_packages'], opts)
  await task.parallel(['ncc_babel_bundle_packages'], opts)
  await task.serial(
    [
      'ncc_browserslist',
      'ncc_cssnano_simple_bundle',
      'copy_regenerator_runtime',
      'copy_babel_runtime',
      'copy_constants_browserify',
      'ncc_react',
      'ncc_react_server_dom_webpack',
      'copy_react_is',
      'ncc_sass_loader',
      'ncc_jest_worker',
      'ncc_edge_runtime_cookies',
      'ncc_edge_runtime_primitives',
      'ncc_edge_runtime',
    ],
    opts
  )
}

export async function compile(task, opts) {
  await task.parallel(
    [
      'cli',
      'bin',
      'server',
      'server_esm',
      'nextbuild',
      'nextbuildjest',
      'nextbuildstatic',
      'nextbuild_esm',
      'pages',
      'pages_esm',
      'lib',
      'lib_esm',
      'client',
      'client_esm',
      'telemetry',
      'trace',
      'shared',
      'shared_esm',
      'shared_re_exported',
      'shared_re_exported_esm',
      'server_wasm',
      // we compile this each time so that fresh runtime data is pulled
      // before each publish
      'ncc_amp_optimizer',
    ],
    opts
  )
  await task.serial([
    'ncc_react_refresh_utils',
    'ncc_next__react_dev_overlay',
    'ncc_next_font',
<<<<<<< HEAD
=======
    'ncc_next_server',
    'capsize_metrics',
>>>>>>> 257872e4
  ])
}

export async function bin(task, opts) {
  await task
    .source('src/bin/*')
    .swc('server', { stripExtension: true, dev: opts.dev })
    .target('dist/bin', { mode: '0755' })
}

export async function cli(task, opts) {
  await task
    .source('src/cli/**/*.+(js|ts|tsx)')
    .swc('server', { dev: opts.dev })
    .target('dist/cli')
}

export async function lib(task, opts) {
  await task
    .source('src/lib/**/!(*.test).+(js|ts|tsx|json)')
    .swc('server', { dev: opts.dev })
    .target('dist/lib')
}

export async function lib_esm(task, opts) {
  await task
    .source('src/lib/**/!(*.test).+(js|ts|tsx|json)')
    .swc('server', { dev: opts.dev, esm: true })
    .target('dist/esm/lib')
}

export async function server(task, opts) {
  await task
    .source('src/server/**/!(*.test).+(js|ts|tsx)')
    .swc('server', { dev: opts.dev })
    .target('dist/server')

  await fs.copyFile(
    join(__dirname, 'src/server/google-font-metrics.json'),
    join(__dirname, 'dist/server/google-font-metrics.json')
  )
}

export async function server_esm(task, opts) {
  await task
    .source('src/server/**/!(*.test).+(js|ts|tsx)')
    .swc('server', { dev: opts.dev, esm: true })
    .target('dist/esm/server')
}

export async function nextbuild(task, opts) {
  await task
    .source('src/build/**/!(*.test).+(js|ts|tsx)', {
      ignore: ['**/fixture/**', '**/tests/**', '**/jest/**'],
    })
    .swc('server', { dev: opts.dev })
    .target('dist/build')
}

export async function nextbuild_esm(task, opts) {
  await task
    .source('src/build/**/!(*.test).+(js|ts|tsx)', {
      ignore: ['**/fixture/**', '**/tests/**', '**/jest/**'],
    })
    .swc('server', { dev: opts.dev, esm: true })
    .target('dist/esm/build')
}

export async function nextbuildjest(task, opts) {
  await task
    .source('src/build/jest/**/!(*.test).+(js|ts|tsx)', {
      ignore: ['**/fixture/**', '**/tests/**'],
    })
    .swc('server', { dev: opts.dev, interopClientDefaultExport: true })
    .target('dist/build/jest')
}

export async function client(task, opts) {
  await task
    .source('src/client/**/!(*.test).+(js|ts|tsx)')
    .swc('client', { dev: opts.dev, interopClientDefaultExport: true })
    .target('dist/client')
}

export async function client_esm(task, opts) {
  await task
    .source('src/client/**/!(*.test).+(js|ts|tsx)')
    .swc('client', { dev: opts.dev, esm: true })
    .target('dist/esm/client')
}

// export is a reserved keyword for functions
export async function nextbuildstatic(task, opts) {
  await task
    .source('src/export/**/!(*.test).+(js|ts|tsx)')
    .swc('server', { dev: opts.dev })
    .target('dist/export')
}

export async function pages_app(task, opts) {
  await task
    .source('src/pages/_app.tsx')
    .swc('client', {
      dev: opts.dev,
      keepImportAssertions: true,
      interopClientDefaultExport: true,
    })
    .target('dist/pages')
}

export async function pages_error(task, opts) {
  await task
    .source('src/pages/_error.tsx')
    .swc('client', {
      dev: opts.dev,
      keepImportAssertions: true,
      interopClientDefaultExport: true,
    })
    .target('dist/pages')
}

export async function pages_document(task, opts) {
  await task
    .source('src/pages/_document.tsx')
    .swc('server', { dev: opts.dev, keepImportAssertions: true })
    .target('dist/pages')
}

export async function pages_app_esm(task, opts) {
  await task
    .source('src/pages/_app.tsx')
    .swc('client', { dev: opts.dev, keepImportAssertions: true, esm: true })
    .target('dist/esm/pages')
}

export async function pages_error_esm(task, opts) {
  await task
    .source('src/pages/_error.tsx')
    .swc('client', { dev: opts.dev, keepImportAssertions: true, esm: true })
    .target('dist/esm/pages')
}

export async function pages_document_esm(task, opts) {
  await task
    .source('src/pages/_document.tsx')
    .swc('server', { dev: opts.dev, keepImportAssertions: true, esm: true })
    .target('dist/esm/pages')
}

export async function pages(task, opts) {
  await task.parallel(['pages_app', 'pages_error', 'pages_document'], opts)
}

export async function pages_esm(task, opts) {
  await task.parallel(
    ['pages_app_esm', 'pages_error_esm', 'pages_document_esm'],
    opts
  )
}

export async function telemetry(task, opts) {
  await task
    .source('src/telemetry/**/*.+(js|ts|tsx)')
    .swc('server', { dev: opts.dev })
    .target('dist/telemetry')
}

export async function trace(task, opts) {
  await task
    .source('src/trace/**/*.+(js|ts|tsx)')
    .swc('server', { dev: opts.dev })
    .target('dist/trace')
}

export async function build(task, opts) {
  await task.serial(['precompile', 'compile', 'compile_config_schema'], opts)
}

export default async function (task) {
  const opts = { dev: true }
  await task.clear('dist')
  await task.start('build', opts)
  await task.watch('src/bin', 'bin', opts)
  await task.watch('src/pages', 'pages', opts)
  await task.watch('src/server', ['server', 'server_esm', 'server_wasm'], opts)
  await task.watch(
    'src/build',
    ['nextbuild', 'nextbuild_esm', 'nextbuildjest'],
    opts
  )
  await task.watch('src/export', 'nextbuildstatic', opts)
  await task.watch('src/client', 'client', opts)
  await task.watch('src/client', 'client_esm', opts)
  await task.watch('src/lib', 'lib', opts)
  await task.watch('src/lib', 'lib_esm', opts)
  await task.watch('src/cli', 'cli', opts)
  await task.watch('src/telemetry', 'telemetry', opts)
  await task.watch('src/trace', 'trace', opts)
  await task.watch(
    'src/shared',
    ['shared_re_exported', 'shared_re_exported_esm', 'shared', 'shared_esm'],
    opts
  )
  await task.watch(
    '../react-dev-overlay/dist',
    'ncc_next__react_dev_overlay',
    opts
  )
}

export async function shared(task, opts) {
  await task
    .source(
      'src/shared/**/!(amp|config|constants|dynamic|app-dynamic|head|runtime-config).+(js|ts|tsx)'
    )
    .swc('client', { dev: opts.dev })
    .target('dist/shared')
}

export async function shared_esm(task, opts) {
  await task
    .source(
      'src/shared/**/!(amp|config|constants|dynamic|app-dynamic|head).+(js|ts|tsx)'
    )
    .swc('client', { dev: opts.dev, esm: true })
    .target('dist/esm/shared')
}

export async function shared_re_exported(task, opts) {
  await task
    .source(
      'src/shared/**/{amp,config,constants,dynamic,app-dynamic,head,runtime-config}.+(js|ts|tsx)'
    )
    .swc('client', { dev: opts.dev, interopClientDefaultExport: true })
    .target('dist/shared')
}

export async function shared_re_exported_esm(task, opts) {
  await task
    .source(
      'src/shared/**/{amp,config,constants,app-dynamic,dynamic,head}.+(js|ts|tsx)'
    )
    .swc('client', {
      dev: opts.dev,
      esm: true,
    })
    .target('dist/esm/shared')
}

export async function server_wasm(task, opts) {
  await task.source('src/server/**/*.+(wasm)').target('dist/server')
}

export async function release(task) {
  await task.clear('dist').start('build')
}<|MERGE_RESOLUTION|>--- conflicted
+++ resolved
@@ -87,8 +87,6 @@
     .target('src/compiled/node-html-parser')
 }
 
-<<<<<<< HEAD
-=======
 export async function capsize_metrics() {
   const {
     entireMetricsCollection,
@@ -102,80 +100,6 @@
   await fs.outputJson(outputPathDist, entireMetricsCollection, { spaces: 2 })
 }
 
-export async function ncc_next_server(task, opts) {
-  await task
-    .source(
-      opts.src ||
-        relative(__dirname, require.resolve('next/dist/server/next-server'))
-    )
-    .ncc({
-      bundleName: 'next-server',
-      // minify: false,
-      externals: {
-        ...externals,
-
-        '/(.*)route-resolver/': '$1route-resolver',
-
-        sharp: 'sharp',
-        react: 'react',
-        'react-dom': 'react-dom',
-
-        'next/dist/compiled/compression': 'next/dist/compiled/compression',
-
-        critters: 'critters',
-
-        'next/dist/compiled/jest-worker': 'next/dist/compiled/jest-worker',
-
-        'next/dist/compiled/react': 'next/dist/compiled/react',
-        '/next/dist/compiled/react(/.+)/': 'next/dist/compiled/react$1',
-        'next/dist/compiled/react-dom': 'next/dist/compiled/react-dom',
-        '/next/dist/compiled/react-dom(/.+)/': 'next/dist/compiled/react-dom$1',
-
-        // react contexts must be external
-        '/(.*)server-inserted-html/':
-          'next/dist/shared/lib/server-inserted-html.js',
-
-        '/(.+/)router-context/': 'next/dist/shared/lib/router-context.js',
-
-        '/(.*)loadable-context/': 'next/dist/shared/lib/loadable-context.js',
-
-        '/(.*)image-config-context/':
-          'next/dist/shared/lib/image-config-context.js',
-
-        '/(.*)head-manager-context/':
-          'next/dist/shared/lib/head-manager-context.js',
-
-        '/(.*)app-router-context/':
-          'next/dist/shared/lib/app-router-context.js',
-
-        '/(.*)amp-context/': 'next/dist/shared/lib/amp-context.js',
-
-        '/(.*)hooks-client-context/':
-          'next/dist/shared/lib/hooks-client-context.js',
-
-        '/(.*)html-context/': 'next/dist/shared/lib/html-context.js',
-
-        // 'next/dist/compiled/undici': 'next/dist/compiled/undici',
-        // 'next/dist/compiled/node-fetch': 'next/dist/compiled/node-fetch',
-
-        // '/(.*)google-font-metrics.json/': '$1google-font-metrics.json',
-        '/(.*)next-config-validate.js/': '$1/next-config-validate.js',
-
-        '/(.*)server/web(.*)/': '$1server/web$2',
-        './web/sandbox': './web/sandbox',
-        'next/dist/compiled/edge-runtime': 'next/dist/compiled/edge-runtime',
-        '(.*)@edge-runtime/primitives': '$1@edge-runtime/primitives',
-
-        '/(.*)compiled/webpack(/.*)/': '$1webpack$2',
-        './image-optimizer': './image-optimizer',
-        '/(.*)@ampproject/toolbox-optimizer/':
-          '$1@ampproject/toolbox-optimizer',
-      },
-    })
-    .target('dist/compiled/next-server')
-}
-
->>>>>>> 257872e4
 // eslint-disable-next-line camelcase
 externals['@babel/runtime'] = 'next/dist/compiled/@babel/runtime'
 export async function copy_babel_runtime(task, opts) {
@@ -2262,11 +2186,7 @@
     'ncc_react_refresh_utils',
     'ncc_next__react_dev_overlay',
     'ncc_next_font',
-<<<<<<< HEAD
-=======
-    'ncc_next_server',
     'capsize_metrics',
->>>>>>> 257872e4
   ])
 }
 
