--- conflicted
+++ resolved
@@ -1,34 +1,8 @@
 {
-<<<<<<< HEAD
-  "name": "next",
-  "version": "7.0.3",
-  "description": "Minimalistic framework for server-rendered React applications",
-  "main": "./dist/server/next.js",
-  "license": "MIT",
-  "repository": "zeit/next.js",
-  "bugs": "https://github.com/zeit/next.js/issues",
-  "homepage": "https://github.com/zeit/next.js",
-  "files": [
-    "dist",
-    "app.js",
-    "asset.js",
-    "babel.js",
-    "client.js",
-    "config.js",
-    "constants.js",
-    "document.js",
-    "dynamic.js",
-    "error.js",
-    "head.js",
-    "link.js",
-    "prefetch.js",
-    "router.js"
-=======
   "name": "nextjs-project",
   "private": true,
   "workspaces": [
     "packages/*"
->>>>>>> 100b7339
   ],
   "scripts": {
     "lerna": "lerna",
@@ -70,12 +44,8 @@
   "standard": {
     "parser": "babel-eslint",
     "ignore": [
-<<<<<<< HEAD
-      "build/webpack/plugins/terser-webpack-plugin/**",
-=======
       "packages/**/*.ts",
       "**/*.d.ts",
->>>>>>> 100b7339
       "**/node_modules/**",
       "packages/next/build/webpack/plugins/terser-webpack-plugin/**",
       "examples/with-ioc/**",
@@ -83,24 +53,7 @@
       "examples/with-mobx/**"
     ]
   },
-<<<<<<< HEAD
-  "lint-staged": {
-    "*.js": "standard",
-    "bin/*": "standard"
-  },
-  "dependencies": {
-    "cacache": "^11.0.2",
-    "find-cache-dir": "2.0.0",
-    "schema-utils": "1.0.0",
-    "serialize-javascript": "1.4.0",
-    "source-map": "0.5.7",
-    "terser": "3.16.1",
-    "worker-farm": "1.5.2",
-    "@babel/core": "7.0.0",
-    "@babel/plugin-proposal-class-properties": "7.0.0",
-=======
   "devDependencies": {
->>>>>>> 100b7339
     "@babel/plugin-proposal-object-rest-spread": "7.0.0",
     "@babel/preset-flow": "7.0.0",
     "@babel/preset-react": "7.0.0",
@@ -108,56 +61,6 @@
     "@zeit/next-sass": "1.0.2-canary.2",
     "@zeit/next-typescript": "1.1.2-canary.0",
     "babel-core": "7.0.0-bridge.0",
-<<<<<<< HEAD
-    "babel-loader": "8.0.2",
-    "babel-plugin-react-require": "3.0.0",
-    "babel-plugin-transform-react-remove-prop-types": "0.4.15",
-    "case-sensitive-paths-webpack-plugin": "2.1.2",
-    "cross-spawn": "5.1.0",
-    "del": "3.0.0",
-    "etag": "1.8.1",
-    "event-source-polyfill": "0.0.12",
-    "find-up": "2.1.0",
-    "fresh": "0.5.2",
-    "friendly-errors-webpack-plugin": "1.7.0",
-    "glob": "7.1.2",
-    "hoist-non-react-statics": "2.5.5",
-    "htmlescape": "1.1.1",
-    "http-errors": "1.6.2",
-    "http-status": "1.0.1",
-    "launch-editor": "2.2.1",
-    "loader-utils": "1.1.0",
-    "minimist": "1.2.0",
-    "mkdirp-then": "1.2.0",
-    "nanoid": "1.2.1",
-    "path-to-regexp": "2.1.0",
-    "prop-types": "15.6.2",
-    "prop-types-exact": "1.2.0",
-    "react-error-overlay": "4.0.0",
-    "recursive-copy": "2.0.6",
-    "resolve": "1.5.0",
-    "send": "0.16.1",
-    "strip-ansi": "3.0.1",
-    "styled-jsx": "3.1.0",
-    "unfetch": "3.0.0",
-    "url": "0.11.0",
-    "webpack": "4.20.2",
-    "webpack-dev-middleware": "3.4.0",
-    "webpack-hot-middleware": "2.22.3",
-    "webpack-sources": "1.2.0",
-    "webpackbar": "2.6.3",
-    "write-file-webpack-plugin": "4.3.2"
-  },
-  "devDependencies": {
-    "@babel/preset-flow": "7.0.0",
-    "@taskr/clear": "1.1.0",
-    "@taskr/esnext": "1.1.0",
-    "@taskr/watch": "1.1.0",
-    "@zeit/next-css": "0.2.1-canary.1",
-    "@zeit/next-sass": "0.2.1-canary.1",
-    "@zeit/next-typescript": "1.1.0",
-=======
->>>>>>> 100b7339
     "babel-eslint": "9.0.0",
     "babel-jest": "23.6.0",
     "cheerio": "0.22.0",
